"""
Emotional dimension extractor for cognitive features.

This module extracts 3 emotional dimensions from memory content:
- Polarity: Positive vs negative sentiment (-1 to 1, normalized to 0-1)
- Intensity: Strength of emotional content (0-1)
- Confidence: Certainty/confidence level in statements (0-1)
"""

import re
import logging
from typing import Dict, List, Optional, Tuple
from dataclasses import dataclass
import numpy as np

try:
    from vaderSentiment.vaderSentiment import SentimentIntensityAnalyzer
except ImportError:
    raise ImportError(
        "VADER sentiment analyzer not installed. " "Please install: pip install vaderSentiment"
    )

logger = logging.getLogger(__name__)


@dataclass
class EmotionalFeatures:
    """Extracted emotional features."""

    polarity: float  # 0-1: Sentiment (0=negative, 0.5=neutral, 1=positive)
    intensity: float  # 0-1: Emotional intensity
    confidence: float  # 0-1: Confidence/certainty level

    def to_array(self) -> np.ndarray:
        """Convert to numpy array."""
<<<<<<< HEAD
        return np.array([self.polarity, self.intensity, self.confidence])
=======
        return np.array([
            self.polarity,
            self.intensity,
            self.confidence
        ])
    
    @classmethod
    def from_array(cls, array: np.ndarray) -> 'EmotionalFeatures':
        """Create from numpy array."""
        if array.shape != (3,):
            raise ValueError(f"Array must be 3D, got {array.shape}")
        return cls(
            polarity=float(array[0]),
            intensity=float(array[1]),
            confidence=float(array[2])
        )
>>>>>>> 728087f9


class EmotionalDimensionExtractor:
    """
    Extracts emotional dimensions from memory content.

    Uses VADER sentiment analysis combined with custom patterns
    for confidence and intensity detection.
    """

    # Confidence indicators
    CONFIDENCE_KEYWORDS = {
        # High confidence
        "definitely": 0.9,
        "certainly": 0.9,
        "absolutely": 0.9,
        "clearly": 0.85,
        "obviously": 0.85,
        "undoubtedly": 0.85,
        "sure": 0.8,
        "confident": 0.8,
        "certain": 0.8,
        "know": 0.75,
        "believe": 0.7,
        "think": 0.6,
        # Low confidence
        "maybe": 0.3,
        "perhaps": 0.3,
        "possibly": 0.3,
        "might": 0.35,
        "could": 0.35,
        "unsure": 0.2,
        "uncertain": 0.2,
        "doubt": 0.2,
        "guess": 0.25,
        "assume": 0.4,
    }

    # Intensity modifiers
    INTENSITY_MODIFIERS = {
        # Amplifiers
        "very": 1.5,
        "extremely": 2.0,
        "incredibly": 2.0,
        "really": 1.3,
        "so": 1.3,
        "quite": 1.2,
        "totally": 1.5,
        "completely": 1.5,
        "absolutely": 1.8,
        "utterly": 1.8,
        # Dampeners
        "somewhat": 0.7,
        "slightly": 0.5,
        "a bit": 0.6,
        "a little": 0.6,
        "fairly": 0.8,
        "rather": 0.8,
        "sort of": 0.6,
        "kind of": 0.6,
    }

    # Emotional intensity words
    EMOTION_WORDS = {
        # High intensity
        "love": 0.9,
        "hate": 0.9,
        "furious": 0.95,
        "ecstatic": 0.95,
        "devastated": 0.9,
        "thrilled": 0.85,
        "terrible": 0.85,
        "amazing": 0.85,
        "awful": 0.85,
        "fantastic": 0.8,
        "horrible": 0.8,
        "excellent": 0.75,
        "angry": 0.75,
        "excited": 0.7,
        "upset": 0.7,
        # Medium intensity
        "happy": 0.5,
        "sad": 0.5,
        "good": 0.4,
        "bad": 0.4,
        "pleased": 0.5,
        "disappointed": 0.5,
        "satisfied": 0.4,
        "concerned": 0.5,
        # Low intensity
        "okay": 0.2,
        "fine": 0.2,
        "alright": 0.2,
        "neutral": 0.1,
    }

    def __init__(self):
        """Initialize the emotional extractor."""
        self.vader = SentimentIntensityAnalyzer()

    def extract(
        self, content: str, speaker: Optional[str] = None, content_type: Optional[str] = None
    ) -> EmotionalFeatures:
        """
        Extract emotional dimensions from memory content.

        Args:
            content: Memory content text
            speaker: Who said this (some speakers may be more confident)
            content_type: Type of content (affects interpretation)

        Returns:
            EmotionalFeatures with 3 dimensions
        """
        # Get VADER sentiment scores
        vader_scores = self.vader.polarity_scores(content)

        # Extract features
        polarity = self._extract_polarity(vader_scores)
        intensity = self._extract_intensity(content, vader_scores)
        confidence = self._extract_confidence(content, content_type)

        return EmotionalFeatures(polarity=polarity, intensity=intensity, confidence=confidence)

    def _extract_polarity(self, vader_scores: Dict[str, float]) -> float:
        """
        Extract sentiment polarity from VADER scores.

        Args:
            vader_scores: VADER sentiment scores

        Returns:
            Polarity score 0-1 (0=negative, 0.5=neutral, 1=positive)
        """
        # VADER compound score ranges from -1 to 1
        # Normalize to 0-1 range
        compound = vader_scores["compound"]
        normalized = (compound + 1) / 2

        return normalized

    def _extract_intensity(self, content: str, vader_scores: Dict[str, float]) -> float:
        """
        Extract emotional intensity from content.

        Args:
            content: Memory content
            vader_scores: VADER sentiment scores

        Returns:
            Intensity score 0-1
        """
        content_lower = content.lower()

        # Base intensity from VADER (how far from neutral)
        base_intensity = abs(vader_scores["compound"])

        # Check for emotion words
        emotion_score = 0.0
        for word, score in self.EMOTION_WORDS.items():
            if word in content_lower:
                emotion_score = max(emotion_score, score)

        # Check for intensity modifiers
        modifier_score = 1.0
        for modifier, multiplier in self.INTENSITY_MODIFIERS.items():
            if modifier in content_lower:
                modifier_score *= multiplier

        # Combine scores
        # Weight: 40% VADER, 40% emotion words, 20% modifiers
        intensity = (
            0.4 * base_intensity
            + 0.4 * emotion_score
            + 0.2 * min(1.0, modifier_score - 1.0)  # Convert multiplier to 0-1
        )

        # Check for exclamation marks (intensity indicator)
        exclamation_count = content.count("!")
        if exclamation_count > 0:
            intensity = min(1.0, intensity + 0.1 * min(exclamation_count, 3))

        # Check for capital letters (intensity indicator)
        if len(content) > 10:  # Avoid short messages
            capital_ratio = sum(1 for c in content if c.isupper()) / len(content)
            if capital_ratio > 0.3:  # Significant capitals
                intensity = min(1.0, intensity + 0.2)

        return min(1.0, intensity)

    def _extract_confidence(self, content: str, content_type: Optional[str]) -> float:
        """
        Extract confidence/certainty level from content.

        Args:
            content: Memory content
            content_type: Type of content

        Returns:
            Confidence score 0-1
        """
        content_lower = content.lower()

        # Check confidence keywords
        confidence_scores = []
        for keyword, score in self.CONFIDENCE_KEYWORDS.items():
            if keyword in content_lower:
                confidence_scores.append(score)

        # Use average of found confidence indicators
        if confidence_scores:
            base_confidence = np.mean(confidence_scores)
        else:
            # Default confidence based on content type
            if content_type in ["decision", "commitment", "finding"]:
                base_confidence = 0.7
            elif content_type in ["hypothesis", "assumption"]:
                base_confidence = 0.5
            elif content_type in ["question", "issue"]:
                base_confidence = 0.4
            else:
                base_confidence = 0.6

        # Check for hedging language (reduces confidence)
        hedging_patterns = [
            r"\b(if|whether|depending on|assuming|provided that)\b",
            r"\b(may|might|could|would)\b",
            r"\b(generally|usually|typically|often)\b",
        ]

        hedging_count = 0
        for pattern in hedging_patterns:
            hedging_count += len(re.findall(pattern, content_lower))

        if hedging_count > 0:
            # Reduce confidence based on hedging
            base_confidence *= 1.0 - min(0.3, hedging_count * 0.1)

        # Check for definitive language (increases confidence)
        definitive_patterns = [
            r"\b(will|must|shall|always|never)\b",
            r"\b(fact|proven|confirmed|verified)\b",
        ]

        definitive_count = 0
        for pattern in definitive_patterns:
            definitive_count += len(re.findall(pattern, content_lower))

        if definitive_count > 0:
            # Increase confidence based on definitive language
            base_confidence = min(1.0, base_confidence + definitive_count * 0.1)

        # Question marks reduce confidence
        if "?" in content:
            base_confidence *= 0.7

        return base_confidence

    def batch_extract(
        self,
        contents: List[str],
        speakers: Optional[List[str]] = None,
        content_types: Optional[List[str]] = None,
    ) -> np.ndarray:
        """
        Extract emotional features for multiple memories.

        Args:
            contents: List of memory contents
            speakers: List of speakers
            content_types: List of content types

        Returns:
            Array of shape (n_memories, 3)
        """
        n_memories = len(contents)

        # Prepare lists with None if not provided
        if speakers is None:
            speakers = [None] * n_memories
        if content_types is None:
            content_types = [None] * n_memories

        # Extract features
        features = []
        for i in range(n_memories):
            emotional_features = self.extract(
                content=contents[i], speaker=speakers[i], content_type=content_types[i]
            )
            features.append(emotional_features.to_array())

        return np.vstack(features)


# Example usage and testing
if __name__ == "__main__":
    extractor = EmotionalDimensionExtractor()

    # Test cases
    test_cases = [
        "I absolutely love this idea! It's fantastic!",
        "I'm not sure about this approach, maybe we should reconsider.",
        "This is definitely the right decision. I'm confident it will work.",
        "I'm extremely disappointed with these results.",
        "The analysis clearly shows positive trends.",
        "Could we possibly explore other options?",
        "I hate to say this, but the project is failing.",
        "Fine, let's proceed with the plan.",
    ]

    for content in test_cases:
        features = extractor.extract(content)
        print(f"\nContent: {content}")
        print(f"Polarity: {features.polarity:.2f} (0=neg, 0.5=neutral, 1=pos)")
        print(f"Intensity: {features.intensity:.2f}")
        print(f"Confidence: {features.confidence:.2f}")<|MERGE_RESOLUTION|>--- conflicted
+++ resolved
@@ -17,7 +17,8 @@
     from vaderSentiment.vaderSentiment import SentimentIntensityAnalyzer
 except ImportError:
     raise ImportError(
-        "VADER sentiment analyzer not installed. " "Please install: pip install vaderSentiment"
+        "VADER sentiment analyzer not installed. "
+        "Please install: pip install vaderSentiment"
     )
 
 logger = logging.getLogger(__name__)
@@ -26,16 +27,12 @@
 @dataclass
 class EmotionalFeatures:
     """Extracted emotional features."""
-
     polarity: float  # 0-1: Sentiment (0=negative, 0.5=neutral, 1=positive)
     intensity: float  # 0-1: Emotional intensity
     confidence: float  # 0-1: Confidence/certainty level
-
+    
     def to_array(self) -> np.ndarray:
         """Convert to numpy array."""
-<<<<<<< HEAD
-        return np.array([self.polarity, self.intensity, self.confidence])
-=======
         return np.array([
             self.polarity,
             self.intensity,
@@ -52,17 +49,16 @@
             intensity=float(array[1]),
             confidence=float(array[2])
         )
->>>>>>> 728087f9
 
 
 class EmotionalDimensionExtractor:
     """
     Extracts emotional dimensions from memory content.
-
+    
     Uses VADER sentiment analysis combined with custom patterns
     for confidence and intensity detection.
     """
-
+    
     # Confidence indicators
     CONFIDENCE_KEYWORDS = {
         # High confidence
@@ -90,7 +86,7 @@
         "guess": 0.25,
         "assume": 0.4,
     }
-
+    
     # Intensity modifiers
     INTENSITY_MODIFIERS = {
         # Amplifiers
@@ -114,7 +110,7 @@
         "sort of": 0.6,
         "kind of": 0.6,
     }
-
+    
     # Emotional intensity words
     EMOTION_WORDS = {
         # High intensity
@@ -148,120 +144,135 @@
         "alright": 0.2,
         "neutral": 0.1,
     }
-
+    
     def __init__(self):
         """Initialize the emotional extractor."""
         self.vader = SentimentIntensityAnalyzer()
-
+    
     def extract(
-        self, content: str, speaker: Optional[str] = None, content_type: Optional[str] = None
+        self,
+        content: str,
+        speaker: Optional[str] = None,
+        content_type: Optional[str] = None
     ) -> EmotionalFeatures:
         """
         Extract emotional dimensions from memory content.
-
+        
         Args:
             content: Memory content text
             speaker: Who said this (some speakers may be more confident)
             content_type: Type of content (affects interpretation)
-
+            
         Returns:
             EmotionalFeatures with 3 dimensions
         """
         # Get VADER sentiment scores
         vader_scores = self.vader.polarity_scores(content)
-
+        
         # Extract features
         polarity = self._extract_polarity(vader_scores)
         intensity = self._extract_intensity(content, vader_scores)
         confidence = self._extract_confidence(content, content_type)
-
-        return EmotionalFeatures(polarity=polarity, intensity=intensity, confidence=confidence)
-
+        
+        return EmotionalFeatures(
+            polarity=polarity,
+            intensity=intensity,
+            confidence=confidence
+        )
+    
     def _extract_polarity(self, vader_scores: Dict[str, float]) -> float:
         """
         Extract sentiment polarity from VADER scores.
-
+        
         Args:
             vader_scores: VADER sentiment scores
-
+            
         Returns:
             Polarity score 0-1 (0=negative, 0.5=neutral, 1=positive)
         """
         # VADER compound score ranges from -1 to 1
         # Normalize to 0-1 range
-        compound = vader_scores["compound"]
+        compound = vader_scores['compound']
         normalized = (compound + 1) / 2
-
+        
         return normalized
-
-    def _extract_intensity(self, content: str, vader_scores: Dict[str, float]) -> float:
+    
+    def _extract_intensity(
+        self,
+        content: str,
+        vader_scores: Dict[str, float]
+    ) -> float:
         """
         Extract emotional intensity from content.
-
+        
         Args:
             content: Memory content
             vader_scores: VADER sentiment scores
-
+            
         Returns:
             Intensity score 0-1
         """
         content_lower = content.lower()
-
+        
         # Base intensity from VADER (how far from neutral)
-        base_intensity = abs(vader_scores["compound"])
-
+        base_intensity = abs(vader_scores['compound'])
+        
         # Check for emotion words
         emotion_score = 0.0
         for word, score in self.EMOTION_WORDS.items():
             if word in content_lower:
                 emotion_score = max(emotion_score, score)
-
+        
         # Check for intensity modifiers
         modifier_score = 1.0
         for modifier, multiplier in self.INTENSITY_MODIFIERS.items():
             if modifier in content_lower:
                 modifier_score *= multiplier
-
+        
         # Combine scores
         # Weight: 40% VADER, 40% emotion words, 20% modifiers
         intensity = (
-            0.4 * base_intensity
-            + 0.4 * emotion_score
-            + 0.2 * min(1.0, modifier_score - 1.0)  # Convert multiplier to 0-1
+            0.4 * base_intensity +
+            0.4 * emotion_score +
+            0.2 * min(1.0, modifier_score - 1.0)  # Convert multiplier to 0-1
         )
-
+        
         # Check for exclamation marks (intensity indicator)
-        exclamation_count = content.count("!")
+        exclamation_count = content.count('!')
         if exclamation_count > 0:
             intensity = min(1.0, intensity + 0.1 * min(exclamation_count, 3))
-
+        
         # Check for capital letters (intensity indicator)
         if len(content) > 10:  # Avoid short messages
             capital_ratio = sum(1 for c in content if c.isupper()) / len(content)
             if capital_ratio > 0.3:  # Significant capitals
                 intensity = min(1.0, intensity + 0.2)
-
+        
         return min(1.0, intensity)
-
-    def _extract_confidence(self, content: str, content_type: Optional[str]) -> float:
+    
+    def _extract_confidence(
+        self,
+        content: str,
+        content_type: Optional[str]
+    ) -> float:
         """
         Extract confidence/certainty level from content.
-
+        
         Args:
             content: Memory content
             content_type: Type of content
-
+            
         Returns:
             Confidence score 0-1
         """
         content_lower = content.lower()
-
+        
         # Check confidence keywords
         confidence_scores = []
         for keyword, score in self.CONFIDENCE_KEYWORDS.items():
             if keyword in content_lower:
                 confidence_scores.append(score)
-
+        
         # Use average of found confidence indicators
         if confidence_scores:
             base_confidence = np.mean(confidence_scores)
@@ -275,82 +286,84 @@
                 base_confidence = 0.4
             else:
                 base_confidence = 0.6
-
+        
         # Check for hedging language (reduces confidence)
         hedging_patterns = [
-            r"\b(if|whether|depending on|assuming|provided that)\b",
-            r"\b(may|might|could|would)\b",
-            r"\b(generally|usually|typically|often)\b",
+            r'\b(if|whether|depending on|assuming|provided that)\b',
+            r'\b(may|might|could|would)\b',
+            r'\b(generally|usually|typically|often)\b',
         ]
-
+        
         hedging_count = 0
         for pattern in hedging_patterns:
             hedging_count += len(re.findall(pattern, content_lower))
-
+        
         if hedging_count > 0:
             # Reduce confidence based on hedging
-            base_confidence *= 1.0 - min(0.3, hedging_count * 0.1)
-
+            base_confidence *= (1.0 - min(0.3, hedging_count * 0.1))
+        
         # Check for definitive language (increases confidence)
         definitive_patterns = [
-            r"\b(will|must|shall|always|never)\b",
-            r"\b(fact|proven|confirmed|verified)\b",
+            r'\b(will|must|shall|always|never)\b',
+            r'\b(fact|proven|confirmed|verified)\b',
         ]
-
+        
         definitive_count = 0
         for pattern in definitive_patterns:
             definitive_count += len(re.findall(pattern, content_lower))
-
+        
         if definitive_count > 0:
             # Increase confidence based on definitive language
             base_confidence = min(1.0, base_confidence + definitive_count * 0.1)
-
+        
         # Question marks reduce confidence
-        if "?" in content:
+        if '?' in content:
             base_confidence *= 0.7
-
+        
         return base_confidence
-
+    
     def batch_extract(
         self,
         contents: List[str],
         speakers: Optional[List[str]] = None,
-        content_types: Optional[List[str]] = None,
+        content_types: Optional[List[str]] = None
     ) -> np.ndarray:
         """
         Extract emotional features for multiple memories.
-
+        
         Args:
             contents: List of memory contents
             speakers: List of speakers
             content_types: List of content types
-
+            
         Returns:
             Array of shape (n_memories, 3)
         """
         n_memories = len(contents)
-
+        
         # Prepare lists with None if not provided
         if speakers is None:
             speakers = [None] * n_memories
         if content_types is None:
             content_types = [None] * n_memories
-
+        
         # Extract features
         features = []
         for i in range(n_memories):
             emotional_features = self.extract(
-                content=contents[i], speaker=speakers[i], content_type=content_types[i]
+                content=contents[i],
+                speaker=speakers[i],
+                content_type=content_types[i]
             )
             features.append(emotional_features.to_array())
-
+        
         return np.vstack(features)
 
 
 # Example usage and testing
 if __name__ == "__main__":
     extractor = EmotionalDimensionExtractor()
-
+    
     # Test cases
     test_cases = [
         "I absolutely love this idea! It's fantastic!",
@@ -362,7 +375,7 @@
         "I hate to say this, but the project is failing.",
         "Fine, let's proceed with the plan.",
     ]
-
+    
     for content in test_cases:
         features = extractor.extract(content)
         print(f"\nContent: {content}")
