--- conflicted
+++ resolved
@@ -21,18 +21,13 @@
 @dataclass
 class TemporalFeatures:
     """Extracted temporal features."""
-
     urgency: float  # 0-1: How urgent/time-sensitive
     deadline_proximity: float  # 0-1: How close to deadline
     sequence_position: float  # 0-1: Position in sequence
     duration_relevance: float  # 0-1: Long-term vs short-term relevance
-
+    
     def to_array(self) -> np.ndarray:
         """Convert to numpy array."""
-<<<<<<< HEAD
-        return np.array(
-            [self.urgency, self.deadline_proximity, self.sequence_position, self.duration_relevance]
-=======
         return np.array([
             self.urgency,
             self.deadline_proximity,
@@ -50,18 +45,17 @@
             deadline_proximity=float(array[1]),
             sequence_position=float(array[2]),
             duration_relevance=float(array[3])
->>>>>>> 728087f9
         )
 
 
 class TemporalDimensionExtractor:
     """
     Extracts temporal dimensions from memory content.
-
+    
     Uses keyword matching, pattern recognition, and contextual
     analysis to determine temporal characteristics.
     """
-
+    
     # Urgency keywords and phrases
     URGENCY_KEYWORDS = {
         "critical": 1.0,
@@ -84,7 +78,7 @@
         "someday": 0.1,
         "no rush": 0.1,
     }
-
+    
     # Deadline patterns
     DEADLINE_PATTERNS = [
         (r"by\s+(\w+\s+\d{1,2})", "date"),  # by January 15
@@ -97,7 +91,7 @@
         (r"within\s+(\d+)\s+weeks?", "weeks"),  # within 2 weeks
         (r"by\s+end\s+of\s+(\w+)", "period"),  # by end of month
     ]
-
+    
     # Duration indicators
     DURATION_KEYWORDS = {
         # Long-term relevance
@@ -122,86 +116,88 @@
         "this meeting": 0.1,
         "just today": 0.1,
     }
-
+    
     def __init__(self):
         """Initialize the temporal extractor."""
         self._compiled_patterns = [
             (re.compile(pattern, re.IGNORECASE), pattern_type)
             for pattern, pattern_type in self.DEADLINE_PATTERNS
         ]
-
+    
     def extract(
         self,
         content: str,
         timestamp_ms: Optional[int] = None,
         meeting_duration_ms: Optional[int] = None,
         speaker: Optional[str] = None,
-        content_type: Optional[str] = None,
+        content_type: Optional[str] = None
     ) -> TemporalFeatures:
         """
         Extract temporal dimensions from memory content.
-
+        
         Args:
             content: Memory content text
             timestamp_ms: When in the meeting this was said
             meeting_duration_ms: Total meeting duration
             speaker: Who said this (for authority weighting)
             content_type: Type of content (decisions may be more urgent)
-
+            
         Returns:
             TemporalFeatures with 4 dimensions
         """
         # Extract individual features
         urgency = self._extract_urgency(content, content_type)
         deadline_proximity = self._extract_deadline_proximity(content)
-        sequence_position = self._extract_sequence_position(timestamp_ms, meeting_duration_ms)
+        sequence_position = self._extract_sequence_position(
+            timestamp_ms, meeting_duration_ms
+        )
         duration_relevance = self._extract_duration_relevance(content, content_type)
-
+        
         return TemporalFeatures(
             urgency=urgency,
             deadline_proximity=deadline_proximity,
             sequence_position=sequence_position,
-            duration_relevance=duration_relevance,
+            duration_relevance=duration_relevance
         )
-
+    
     def _extract_urgency(self, content: str, content_type: Optional[str]) -> float:
         """
         Extract urgency level from content.
-
+        
         Returns:
             Urgency score 0-1
         """
         content_lower = content.lower()
-
+        
         # Check for urgency keywords
         max_urgency = 0.0
         for keyword, score in self.URGENCY_KEYWORDS.items():
             if keyword in content_lower:
                 max_urgency = max(max_urgency, score)
-
+        
         # Boost for certain content types
         if content_type:
             if content_type in ["action", "commitment", "risk"]:
                 max_urgency = min(1.0, max_urgency * 1.2)
             elif content_type in ["decision"]:
                 max_urgency = min(1.0, max_urgency * 1.1)
-
+        
         # Check for exclamation marks (mild indicator)
         if "!" in content:
             max_urgency = min(1.0, max_urgency + 0.1)
-
+        
         # Check for all caps words (strong indicator)
         words = content.split()
         caps_words = [w for w in words if w.isupper() and len(w) > 2]
         if len(caps_words) > 0:
             max_urgency = min(1.0, max_urgency + 0.1 * min(len(caps_words), 3))
-
+        
         return max_urgency
-
+    
     def _extract_deadline_proximity(self, content: str) -> float:
         """
         Extract deadline proximity from content.
-
+        
         Returns:
             Deadline proximity score 0-1 (1 = very close deadline)
         """
@@ -210,42 +206,42 @@
             match = pattern.search(content)
             if match:
                 return self._calculate_deadline_score(match.group(1), pattern_type)
-
+        
         # No explicit deadline found
         return 0.0
-
+    
     def _calculate_deadline_score(self, deadline_text: str, pattern_type: str) -> float:
         """
         Calculate deadline proximity score based on parsed deadline.
-
+        
         Args:
             deadline_text: Extracted deadline text
             pattern_type: Type of deadline pattern
-
+            
         Returns:
             Score 0-1 based on how close the deadline is
         """
         try:
             current_date = datetime.now()
-
+            
             if pattern_type == "days":
                 days = int(deadline_text)
                 # Score based on days: 1 day = 0.9, 7 days = 0.5, 30 days = 0.1
                 return max(0.1, 1.0 - (days / 35))
-
+            
             elif pattern_type == "weeks":
                 weeks = int(deadline_text)
                 days = weeks * 7
                 return max(0.1, 1.0 - (days / 35))
-
+            
             elif pattern_type == "weekday":
                 # Simple approximation - assume within next 7 days
                 return 0.7
-
+            
             elif pattern_type == "next_weekday":
                 # Next week
                 return 0.5
-
+            
             elif pattern_type == "period":
                 period = deadline_text.lower()
                 if period in ["day", "today"]:
@@ -258,56 +254,62 @@
                     return 0.2
                 elif period in ["year"]:
                     return 0.1
-
+            
             # Default for unrecognized patterns
             return 0.5
-
+            
         except Exception as e:
             logger.debug(f"Error calculating deadline score: {e}")
             return 0.5
-
+    
     def _extract_sequence_position(
-        self, timestamp_ms: Optional[int], meeting_duration_ms: Optional[int]
+        self,
+        timestamp_ms: Optional[int],
+        meeting_duration_ms: Optional[int]
     ) -> float:
         """
         Extract sequence position in meeting.
-
+        
         Args:
             timestamp_ms: When this was said
             meeting_duration_ms: Total meeting duration
-
+            
         Returns:
             Position score 0-1 (0 = beginning, 1 = end)
         """
         if timestamp_ms is None or meeting_duration_ms is None:
             # Default to middle if no timing info
             return 0.5
-
+        
         if meeting_duration_ms <= 0:
             return 0.5
-
+        
         # Calculate relative position
         position = timestamp_ms / meeting_duration_ms
-
+        
         # Clamp to [0, 1]
         return max(0.0, min(1.0, position))
-
-    def _extract_duration_relevance(self, content: str, content_type: Optional[str]) -> float:
+    
+    def _extract_duration_relevance(
+        self,
+        content: str,
+        content_type: Optional[str]
+    ) -> float:
         """
         Extract how long the information remains relevant.
-
+        
         Returns:
             Duration relevance score 0-1 (1 = long-term relevance)
         """
         content_lower = content.lower()
-
+        
         # Check duration keywords
         max_score = 0.5  # Default to medium-term
-
+        
         for keyword, score in self.DURATION_KEYWORDS.items():
             if keyword in content_lower:
                 max_score = max(max_score, score)
-
+        
         # Adjust based on content type
         if content_type:
             if content_type in ["principle", "framework", "policy"]:
@@ -316,37 +318,37 @@
                 max_score = max(max_score, 0.7)
             elif content_type in ["action", "task"]:
                 max_score = min(max_score, 0.5)  # Tasks are usually short-term
-
+        
         # Check for future tense (might indicate longer relevance)
         future_indicators = ["will", "going to", "plan to", "intend to", "strategy"]
         if any(indicator in content_lower for indicator in future_indicators):
             max_score = max(max_score, 0.6)
-
+        
         return max_score
-
+    
     def batch_extract(
         self,
         contents: List[str],
         timestamps_ms: Optional[List[int]] = None,
         meeting_duration_ms: Optional[int] = None,
         speakers: Optional[List[str]] = None,
-        content_types: Optional[List[str]] = None,
+        content_types: Optional[List[str]] = None
     ) -> np.ndarray:
         """
         Extract temporal features for multiple memories.
-
+        
         Args:
             contents: List of memory contents
             timestamps_ms: List of timestamps
             meeting_duration_ms: Meeting duration
             speakers: List of speakers
             content_types: List of content types
-
+            
         Returns:
             Array of shape (n_memories, 4)
         """
         n_memories = len(contents)
-
+        
         # Prepare lists with None if not provided
         if timestamps_ms is None:
             timestamps_ms = [None] * n_memories
@@ -354,7 +356,7 @@
             speakers = [None] * n_memories
         if content_types is None:
             content_types = [None] * n_memories
-
+        
         # Extract features
         features = []
         for i in range(n_memories):
@@ -363,17 +365,17 @@
                 timestamp_ms=timestamps_ms[i],
                 meeting_duration_ms=meeting_duration_ms,
                 speaker=speakers[i],
-                content_type=content_types[i],
+                content_type=content_types[i]
             )
             features.append(temporal_features.to_array())
-
+        
         return np.vstack(features)
 
 
 # Example usage and testing
 if __name__ == "__main__":
     extractor = TemporalDimensionExtractor()
-
+    
     # Test cases
     test_cases = [
         "This is urgent! We need to complete this by tomorrow.",
@@ -383,7 +385,7 @@
         "This is our ongoing policy moving forward.",
         "Quick temporary fix for today's demo.",
     ]
-
+    
     for content in test_cases:
         features = extractor.extract(content)
         print(f"\nContent: {content}")
