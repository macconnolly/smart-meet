"""
Ingestion pipeline for processing meeting transcripts end-to-end.

This module orchestrates the complete pipeline from raw transcript to
stored memories with vectors and connections in the cognitive system.
"""

import logging
import asyncio
import json
from typing import List, Dict, Any, Optional, Tuple
from dataclasses import dataclass
from datetime import datetime
import time
import numpy as np

from ..models.entities import Meeting, Memory, MemoryConnection, Vector, ConnectionType
from ..extraction.memory_extractor import MemoryExtractor
<<<<<<< HEAD
from ..extraction.dimensions.dimension_analyzer import (
    DimensionAnalyzer,
    DimensionExtractionContext,
    CognitiveDimensions
)
from ..embedding.onnx_encoder import ONNXEncoder
from ..embedding.vector_manager import VectorManager
=======
from ..extraction.dimensions.analyzer import (
    get_dimension_analyzer,
    DimensionExtractionContext,
    CognitiveDimensions
)
from ..embedding.onnx_encoder import ONNXEncoder, get_encoder
from ..embedding.vector_manager import VectorManager, get_vector_manager
>>>>>>> 3138cdc8
from ..storage.sqlite.repositories import (
    MeetingRepository,
    MemoryRepository,
    MemoryConnectionRepository,
)
from ..storage.qdrant.vector_store import QdrantVectorStore

logger = logging.getLogger(__name__)


@dataclass
class IngestionResult:
    """Result of ingestion pipeline."""

    meeting_id: str
    memories_extracted: int
    memories_stored: int
    connections_created: int
    processing_time_ms: float
    errors: List[str]
    warnings: List[str]


@dataclass
class PipelineConfig:
    """Configuration for ingestion pipeline."""

    batch_size: int = 50
    parallel_encoding: bool = True
    parallel_dimensions: bool = True
    create_sequential_connections: bool = True
    sequential_connection_strength: float = 0.7
    min_memory_length: int = 10  # Minimum characters for valid memory
    max_memory_length: int = 1000  # Maximum characters for single memory


class IngestionPipeline:
    """
    End-to-end pipeline for processing meeting transcripts.

    Pipeline stages:
    1. Extract memories from transcript
    2. Generate embeddings for each memory
    3. Extract cognitive dimensions
    4. Compose 400D vectors
    5. Store in SQLite and Qdrant
    6. Create memory connections

    Performance target: <2s for typical transcript
    """

    def __init__(
        self,
        memory_extractor: MemoryExtractor,
        encoder: ONNXEncoder,
        dimension_analyzer: Any,  # DimensionAnalyzer instance
        vector_manager: VectorManager,
        meeting_repo: MeetingRepository,
        memory_repo: MemoryRepository,
        connection_repo: MemoryConnectionRepository,
        vector_store: QdrantVectorStore,
        config: Optional[PipelineConfig] = None,
    ):
        """Initialize the ingestion pipeline with all components."""
        self.memory_extractor = memory_extractor
        self.encoder = encoder
        self.dimension_analyzer = dimension_analyzer
        self.vector_manager = vector_manager
        self.meeting_repo = meeting_repo
        self.memory_repo = memory_repo
        self.connection_repo = connection_repo
        self.vector_store = vector_store
        self.config = config or PipelineConfig()

        # Statistics
        self.stats = {
            "total_processed": 0,
            "total_memories": 0,
            "total_time_ms": 0.0,
            "stage_times": {},
        }
    
    async def ingest_memory(self, memory: Memory, raw_content: str) -> None:
        """
        Ingest a single memory with full cognitive processing.
        
        Args:
            memory: Memory object to process
            raw_content: Raw content for dimension extraction
        """
        # 1. Extract Cognitive Dimensions
<<<<<<< HEAD
        dimension_analyzer = self.dimension_analyzer
=======
        dimension_analyzer = get_dimension_analyzer()
>>>>>>> 3138cdc8
        # Create context for dimension extraction
        dim_context = DimensionExtractionContext(
            timestamp_ms=memory.timestamp_ms,
            speaker=memory.speaker,
            speaker_role=memory.speaker_role,
            content_type=memory.content_type.value,
            project_id=memory.project_id,
            # Add other relevant context fields if available
        )
        cognitive_dimensions = await dimension_analyzer.analyze(raw_content, dim_context)
        memory.dimensions_json = json.dumps(cognitive_dimensions.to_dict())  # Store as JSON
        
        # 2. Generate Semantic Embedding
<<<<<<< HEAD
        encoder = self.encoder
        semantic_embedding = encoder.encode(raw_content, normalize=True)
        
        # 3. Compose Full 400D Vector
        vector_manager = self.vector_manager
=======
        encoder = get_encoder()
        semantic_embedding = encoder.encode(raw_content, normalize=True)
        
        # 3. Compose Full 400D Vector
        vector_manager = get_vector_manager()
>>>>>>> 3138cdc8
        full_vector_obj = vector_manager.compose_vector(semantic_embedding, cognitive_dimensions)
        
        # 4. Store in Qdrant
        vector_store = self.vector_store
        await vector_store.store_memory(memory, full_vector_obj)  # Pass full_vector_obj
        
        # 5. Store in SQLite (MemoryRepository)
        memory_repo = self.memory_repo
        await memory_repo.create(memory)  # This should now save dimensions_json

    async def ingest_meeting(self, meeting: Meeting, transcript: str) -> IngestionResult:
        """
        Ingest a complete meeting transcript.

        Args:
            meeting: Meeting object
            transcript: Raw transcript text

        Returns:
            IngestionResult with processing details
        """
        start_time = time.time()
        errors = []
        warnings = []
        stage_times = {}

        try:
            # Stage 1: Extract memories
            stage_start = time.time()
            memories = await self._extract_memories(transcript, meeting, errors, warnings)
            stage_times["extraction"] = (time.time() - stage_start) * 1000

            if not memories:
                warning = "No memories extracted from transcript"
                warnings.append(warning)
                logger.warning(warning)
                return IngestionResult(
                    meeting_id=meeting.id,
                    memories_extracted=0,
                    memories_stored=0,
                    connections_created=0,
                    processing_time_ms=(time.time() - start_time) * 1000,
                    errors=errors,
                    warnings=warnings,
                )

            # Stage 2: Generate embeddings
            stage_start = time.time()
            embeddings = await self._generate_embeddings(memories, errors)
            stage_times["embedding"] = (time.time() - stage_start) * 1000

            # Stage 3: Extract dimensions
            stage_start = time.time()
            dimensions = await self._extract_dimensions(memories, meeting, errors)
            stage_times["dimensions"] = (time.time() - stage_start) * 1000

            # Stage 4: Compose vectors
            stage_start = time.time()
            vectors = self._compose_vectors(embeddings, dimensions, errors)
            stage_times["composition"] = (time.time() - stage_start) * 1000

            # Stage 5: Store memories and vectors
            stage_start = time.time()
            stored_count = await self._store_memories_and_vectors(memories, vectors, errors)
            stage_times["storage"] = (time.time() - stage_start) * 1000

            # Stage 6: Create connections
            stage_start = time.time()
            connections_count = await self._create_connections(memories, errors)
            stage_times["connections"] = (time.time() - stage_start) * 1000

            # Update meeting with processing info
            await self._update_meeting_status(meeting, len(memories))

            # Calculate total time
            total_time = (time.time() - start_time) * 1000

            # Update statistics
            self._update_stats(len(memories), total_time, stage_times)

            # Log stage times
            logger.info(
                f"Pipeline stages for meeting {meeting.id}: "
                f"{', '.join(f'{k}={v:.0f}ms' for k, v in stage_times.items())}"
            )

            return IngestionResult(
                meeting_id=meeting.id,
                memories_extracted=len(memories),
                memories_stored=stored_count,
                connections_created=connections_count,
                processing_time_ms=total_time,
                errors=errors,
                warnings=warnings,
            )

        except Exception as e:
            error_msg = f"Pipeline failed: {str(e)}"
            errors.append(error_msg)
            logger.error(error_msg, exc_info=True)

            return IngestionResult(
                meeting_id=meeting.id,
                memories_extracted=0,
                memories_stored=0,
                connections_created=0,
                processing_time_ms=(time.time() - start_time) * 1000,
                errors=errors,
                warnings=warnings,
            )

    async def _extract_memories(
        self, transcript: str, meeting: Meeting, errors: List[str], warnings: List[str]
    ) -> List[Memory]:
        """Extract memories from transcript."""
        try:
            # Extract memories
            memories = self.memory_extractor.extract_memories(
                transcript=transcript,
                meeting_id=meeting.id,
                project_id=meeting.project_id,
                meeting_metadata={
                    "participants": meeting.participants,
                    "meeting_type": meeting.meeting_type.value,
                    "duration_ms": meeting.duration_minutes * 60 * 1000
                    if meeting.duration_minutes
                    else None,
                },
            )

            # Filter memories
            filtered_memories = []
            for memory in memories:
                # Check length
                if len(memory.content) < self.config.min_memory_length:
                    warnings.append(
                        f"Memory too short ({len(memory.content)} chars): "
                        f"{memory.content[:50]}..."
                    )
                    continue

                if len(memory.content) > self.config.max_memory_length:
                    warnings.append(f"Memory too long ({len(memory.content)} chars), truncating")
                    memory.content = memory.content[: self.config.max_memory_length]

                filtered_memories.append(memory)

            logger.info(
                f"Extracted {len(filtered_memories)} valid memories " f"from {len(memories)} total"
            )

            return filtered_memories

        except Exception as e:
            error_msg = f"Memory extraction failed: {str(e)}"
            errors.append(error_msg)
            logger.error(error_msg)
            return []

    async def _generate_embeddings(self, memories: List[Memory], errors: List[str]) -> np.ndarray:
        """Generate embeddings for all memories."""
        try:
            # Extract content for encoding
            contents = [memory.content for memory in memories]

            # Generate embeddings in batches
            if self.config.parallel_encoding:
                embeddings = self.encoder.encode_batch(contents, normalize=True)
            else:
                embeddings = self.encoder.encode(contents, normalize=True)

            logger.debug(f"Generated embeddings with shape {embeddings.shape}")
            return embeddings

        except Exception as e:
            error_msg = f"Embedding generation failed: {str(e)}"
            errors.append(error_msg)
            logger.error(error_msg)
            # Return zero embeddings as fallback
            return np.zeros((len(memories), 384))

    async def _extract_dimensions(
        self, memories: List[Memory], meeting: Meeting, errors: List[str]
    ) -> List[CognitiveDimensions]:
        """Extract cognitive dimensions for all memories."""
        try:
<<<<<<< HEAD
            dimension_analyzer = self.dimension_analyzer
=======
            dimension_analyzer = get_dimension_analyzer()
>>>>>>> 3138cdc8
            all_dimensions = []
            
            for i, memory in enumerate(memories):
                # Create context for each memory
                context = DimensionExtractionContext(
                    timestamp_ms=memory.timestamp_ms,
                    speaker=memory.speaker,
                    speaker_role=memory.speaker_role,
                    content_type=memory.content_type.value,
                    meeting_type=meeting.meeting_type.value,
                    project_id=meeting.project_id,
                    current_memory_index=i,
                    total_memories=len(memories)
                )
                
                # Extract dimensions
                cognitive_dimensions = await dimension_analyzer.analyze(memory.content, context)
                all_dimensions.append(cognitive_dimensions)
                
                # Store dimensions JSON in memory
<<<<<<< HEAD
                memory.dimensions_json = json.dumps(cognitive_dimensions.to_dict())
=======
                memory.dimensions_json = cognitive_dimensions.to_dict()
>>>>>>> 3138cdc8
            
            logger.debug(f"Extracted dimensions for {len(all_dimensions)} memories")
            return all_dimensions

        except Exception as e:
            error_msg = f"Dimension extraction failed: {str(e)}"
            errors.append(error_msg)
            logger.error(error_msg)
            # Return default dimensions as fallback
            default_dims = []
            for _ in memories:
                default_dims.append(CognitiveDimensions(
                    urgency=0.5, deadline_proximity=0.5, sequence_position=0.5, duration_relevance=0.5,
                    polarity=0.5, intensity=0.5, confidence=0.5,
                    authority=0.5, influence=0.5, team_dynamics=0.5,
                    dependencies=0.5, impact=0.5, risk_factors=0.5,
                    change_rate=0.5, innovation_level=0.5, adaptation_need=0.5
                ))
            return default_dims

    def _compose_vectors(
        self, embeddings: np.ndarray, dimensions: List[CognitiveDimensions], errors: List[str]
    ) -> List[Vector]:
        """Compose full 400D vectors."""
        try:
            vectors = []
<<<<<<< HEAD
            vector_manager = self.vector_manager
=======
            vector_manager = get_vector_manager()
>>>>>>> 3138cdc8
            
            for i in range(len(embeddings)):
                # Compose each vector
                full_vector = vector_manager.compose_vector(embeddings[i], dimensions[i])
                vectors.append(full_vector)

            return vectors

        except Exception as e:
            error_msg = f"Vector composition failed: {str(e)}"
            errors.append(error_msg)
            logger.error(error_msg)
            return []

    async def _store_memories_and_vectors(
        self, memories: List[Memory], vectors: List[Vector], errors: List[str]
    ) -> int:
        """Store memories in SQLite and vectors in Qdrant."""
        stored_count = 0

        try:
            # Process in batches
            for i in range(0, len(memories), self.config.batch_size):
                batch_memories = memories[i : i + self.config.batch_size]
                batch_vectors = vectors[i : i + self.config.batch_size]

                # Store in Qdrant first to get IDs
                qdrant_ids = await self.vector_store.batch_store_memories(
                    batch_memories, batch_vectors
                )

                # Update memories with Qdrant IDs
                for memory, qdrant_id in zip(batch_memories, qdrant_ids):
                    memory.qdrant_id = qdrant_id
                    # dimensions_json already set in _extract_dimensions

                # Store in SQLite
                stored = await self.memory_repo.batch_create(batch_memories)
                stored_count += stored

            logger.info(f"Stored {stored_count} memories with vectors")
            return stored_count

        except Exception as e:
            error_msg = f"Storage failed: {str(e)}"
            errors.append(error_msg)
            logger.error(error_msg)
            return stored_count

    async def _create_connections(self, memories: List[Memory], errors: List[str]) -> int:
        """Create connections between memories."""
        connections_count = 0

        try:
            if self.config.create_sequential_connections and len(memories) > 1:
                # Create sequential connections
                memory_ids = [m.id for m in memories]
                count = await self.connection_repo.create_sequential_connections(
                    memory_ids, self.config.sequential_connection_strength
                )
                connections_count += count

                logger.debug(f"Created {count} sequential connections")

            # Future: Create other types of connections
            # - Reference connections based on content similarity
            # - Response connections based on speaker patterns
            # - Topic-based connections

            return connections_count

        except Exception as e:
            error_msg = f"Connection creation failed: {str(e)}"
            errors.append(error_msg)
            logger.error(error_msg)
            return connections_count

    async def _update_meeting_status(self, meeting: Meeting, memory_count: int) -> None:
        """Update meeting with processing status."""
        try:
            await self.meeting_repo.mark_as_processed(meeting.id, memory_count)
        except Exception as e:
            logger.error(f"Failed to update meeting status: {e}")

    def _update_stats(
        self, memory_count: int, total_time: float, stage_times: Dict[str, float]
    ) -> None:
        """Update pipeline statistics."""
        self.stats["total_processed"] += 1
        self.stats["total_memories"] += memory_count
        self.stats["total_time_ms"] += total_time

        # Update stage times
        for stage, time_ms in stage_times.items():
            if stage not in self.stats["stage_times"]:
                self.stats["stage_times"][stage] = []
            self.stats["stage_times"][stage].append(time_ms)

    def get_performance_stats(self) -> Dict[str, Any]:
        """Get pipeline performance statistics."""
        stats = {
            "meetings_processed": self.stats["total_processed"],
            "total_memories": self.stats["total_memories"],
            "avg_memories_per_meeting": (
                self.stats["total_memories"] / self.stats["total_processed"]
                if self.stats["total_processed"] > 0
                else 0
            ),
            "avg_processing_time_ms": (
                self.stats["total_time_ms"] / self.stats["total_processed"]
                if self.stats["total_processed"] > 0
                else 0
            ),
        }

        # Add stage statistics
        stage_stats = {}
        for stage, times in self.stats["stage_times"].items():
            if times:
                stage_stats[f"{stage}_avg_ms"] = np.mean(times)
                stage_stats[f"{stage}_max_ms"] = np.max(times)

        stats["stages"] = stage_stats

        return stats

    async def process_batch(
        self, meetings_and_transcripts: List[Tuple[Meeting, str]]
    ) -> List[IngestionResult]:
        """
        Process multiple meetings in batch.

        Args:
            meetings_and_transcripts: List of (Meeting, transcript) tuples

        Returns:
            List of IngestionResults
        """
        results = []

        for meeting, transcript in meetings_and_transcripts:
            result = await self.ingest_meeting(meeting, transcript)
            results.append(result)

        return results


# Factory function for creating pipeline
async def create_ingestion_pipeline(
    db_connection,
    qdrant_host: str = "localhost",
    qdrant_port: int = 6333,
    config: Optional[PipelineConfig] = None,
) -> IngestionPipeline:
    """
    Create a configured ingestion pipeline.

    Args:
        db_connection: Database connection
        qdrant_host: Qdrant server host
        qdrant_port: Qdrant server port
        config: Pipeline configuration

    Returns:
        Configured IngestionPipeline
    """
    from ..embedding.onnx_encoder import get_encoder
    from ..embedding.vector_manager import get_vector_manager
    from ..extraction.dimensions.dimension_analyzer import get_dimension_analyzer
    from ..storage.qdrant.vector_store import get_vector_store
    from ..storage.sqlite.repositories import (
        get_meeting_repository,
        get_memory_repository,
        get_memory_connection_repository,
    )

    # Create components
    memory_extractor = MemoryExtractor()
    encoder = get_encoder()
    dimension_analyzer = get_dimension_analyzer()
    vector_manager = get_vector_manager()

    # Create repositories
    meeting_repo = get_meeting_repository(db_connection)
    memory_repo = get_memory_repository(db_connection)
    connection_repo = get_memory_connection_repository(db_connection)

    # Create vector store
    vector_store = get_vector_store(qdrant_host, qdrant_port)

    # Create pipeline
    pipeline = IngestionPipeline(
        memory_extractor=memory_extractor,
        encoder=encoder,
        dimension_analyzer=dimension_analyzer,
        vector_manager=vector_manager,
        meeting_repo=meeting_repo,
        memory_repo=memory_repo,
        connection_repo=connection_repo,
        vector_store=vector_store,
        config=config,
    )

    return pipeline<|MERGE_RESOLUTION|>--- conflicted
+++ resolved
@@ -16,7 +16,6 @@
 
 from ..models.entities import Meeting, Memory, MemoryConnection, Vector, ConnectionType
 from ..extraction.memory_extractor import MemoryExtractor
-<<<<<<< HEAD
 from ..extraction.dimensions.dimension_analyzer import (
     DimensionAnalyzer,
     DimensionExtractionContext,
@@ -24,15 +23,6 @@
 )
 from ..embedding.onnx_encoder import ONNXEncoder
 from ..embedding.vector_manager import VectorManager
-=======
-from ..extraction.dimensions.analyzer import (
-    get_dimension_analyzer,
-    DimensionExtractionContext,
-    CognitiveDimensions
-)
-from ..embedding.onnx_encoder import ONNXEncoder, get_encoder
-from ..embedding.vector_manager import VectorManager, get_vector_manager
->>>>>>> 3138cdc8
 from ..storage.sqlite.repositories import (
     MeetingRepository,
     MemoryRepository,
@@ -114,21 +104,17 @@
             "total_time_ms": 0.0,
             "stage_times": {},
         }
-    
+
     async def ingest_memory(self, memory: Memory, raw_content: str) -> None:
         """
         Ingest a single memory with full cognitive processing.
-        
+
         Args:
             memory: Memory object to process
             raw_content: Raw content for dimension extraction
         """
         # 1. Extract Cognitive Dimensions
-<<<<<<< HEAD
-        dimension_analyzer = self.dimension_analyzer
-=======
         dimension_analyzer = get_dimension_analyzer()
->>>>>>> 3138cdc8
         # Create context for dimension extraction
         dim_context = DimensionExtractionContext(
             timestamp_ms=memory.timestamp_ms,
@@ -140,27 +126,19 @@
         )
         cognitive_dimensions = await dimension_analyzer.analyze(raw_content, dim_context)
         memory.dimensions_json = json.dumps(cognitive_dimensions.to_dict())  # Store as JSON
-        
+
         # 2. Generate Semantic Embedding
-<<<<<<< HEAD
-        encoder = self.encoder
-        semantic_embedding = encoder.encode(raw_content, normalize=True)
-        
-        # 3. Compose Full 400D Vector
-        vector_manager = self.vector_manager
-=======
         encoder = get_encoder()
         semantic_embedding = encoder.encode(raw_content, normalize=True)
-        
+
         # 3. Compose Full 400D Vector
         vector_manager = get_vector_manager()
->>>>>>> 3138cdc8
         full_vector_obj = vector_manager.compose_vector(semantic_embedding, cognitive_dimensions)
-        
+
         # 4. Store in Qdrant
         vector_store = self.vector_store
         await vector_store.store_memory(memory, full_vector_obj)  # Pass full_vector_obj
-        
+
         # 5. Store in SQLite (MemoryRepository)
         memory_repo = self.memory_repo
         await memory_repo.create(memory)  # This should now save dimensions_json
@@ -341,13 +319,9 @@
     ) -> List[CognitiveDimensions]:
         """Extract cognitive dimensions for all memories."""
         try:
-<<<<<<< HEAD
-            dimension_analyzer = self.dimension_analyzer
-=======
             dimension_analyzer = get_dimension_analyzer()
->>>>>>> 3138cdc8
             all_dimensions = []
-            
+
             for i, memory in enumerate(memories):
                 # Create context for each memory
                 context = DimensionExtractionContext(
@@ -360,18 +334,14 @@
                     current_memory_index=i,
                     total_memories=len(memories)
                 )
-                
+
                 # Extract dimensions
                 cognitive_dimensions = await dimension_analyzer.analyze(memory.content, context)
                 all_dimensions.append(cognitive_dimensions)
-                
+
                 # Store dimensions JSON in memory
-<<<<<<< HEAD
-                memory.dimensions_json = json.dumps(cognitive_dimensions.to_dict())
-=======
                 memory.dimensions_json = cognitive_dimensions.to_dict()
->>>>>>> 3138cdc8
-            
+
             logger.debug(f"Extracted dimensions for {len(all_dimensions)} memories")
             return all_dimensions
 
@@ -397,12 +367,8 @@
         """Compose full 400D vectors."""
         try:
             vectors = []
-<<<<<<< HEAD
-            vector_manager = self.vector_manager
-=======
             vector_manager = get_vector_manager()
->>>>>>> 3138cdc8
-            
+
             for i in range(len(embeddings)):
                 # Compose each vector
                 full_vector = vector_manager.compose_vector(embeddings[i], dimensions[i])
