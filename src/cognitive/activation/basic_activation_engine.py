"""
Basic activation engine implementation using BFS traversal.

This module implements the foundational activation spreading mechanism
that activates memories through breadth-first search traversal of the
memory connection graph.

Reference: IMPLEMENTATION_GUIDE.md - Phase 2: Activation Spreading
"""

import time
from collections import deque
from typing import List, Dict, Optional, Set

import numpy as np
from loguru import logger

from ...models.entities import Memory, MemoryConnection
from ...storage.sqlite.repositories import MemoryRepository, MemoryConnectionRepository
from ...storage.qdrant.vector_store import QdrantVectorStore, SearchFilter


class ActivationResult:
    """Result of activation spreading process."""
    
    def __init__(self):
        self.core_memories: List[Memory] = []
        self.peripheral_memories: List[Memory] = []
        self.activation_strengths: Dict[str, float] = {}
        self.activation_paths: Dict[str, List[str]] = {} # Stores the path of activation for each memory
        self.activation_explanations: Dict[str, str] = {} # Stores explanations for activated memories
        self.activation_time_ms: float = 0.0
        self.total_activated: int = 0
        
    @property
    def total_activated(self) -> int:
        return len(self.core_memories) + len(self.peripheral_memories)

    def add_activated_memory(
        self,
        memory: Memory,
        strength: float,
        path: List[str],
        explanation: str,
        core_threshold: float,
        peripheral_threshold: float
    ):
        self.activation_strengths[memory.id] = strength
        self.activation_paths[memory.id] = path
        self.activation_explanations[memory.id] = explanation

        if strength >= core_threshold:
            self.core_memories.append(memory)
        elif strength >= peripheral_threshold:
            self.peripheral_memories.append(memory)


class BasicActivationEngine:
    """
    Basic activation engine using BFS traversal for memory activation.

    Implements context-driven activation spreading that starts with high-similarity
    memories at L0 (concepts) and spreads activation through the connection graph
    using breadth-first search with threshold-based filtering.
    
    This is the foundation that ConsultingActivationEngine will extend.
    """

    def __init__(
        self,
        memory_repo: MemoryRepository,
        connection_repo: MemoryConnectionRepository,
        vector_store: QdrantVectorStore,
        core_threshold: float = 0.7,
        peripheral_threshold: float = 0.5,
        decay_factor: float = 0.8
    ):
        """
        Initialize basic activation engine.

        Args:
            memory_repo: Repository for memory access
            connection_repo: Repository for connection access
            vector_store: Qdrant vector store for similarity search
            core_threshold: Threshold for core memory activation
            peripheral_threshold: Threshold for peripheral memory activation
            decay_factor: Factor for activation strength decay during spreading
        """
        self.memory_repo = memory_repo
        self.connection_repo = connection_repo
        self.vector_store = vector_store
        self.core_threshold = core_threshold
        self.peripheral_threshold = peripheral_threshold
        self.decay_factor = decay_factor

    async def activate_memories(
        self, 
        context: np.ndarray, 
        threshold: float,
        max_activations: int = 50,
        project_id: Optional[str] = None
    ) -> ActivationResult:
        """
        Activate memories based on context with spreading activation.

        Implementation follows the algorithm specification:
        1. Find high-similarity L0 concepts as starting points (Phase 1)
        2. Use BFS to spread activation through connection graph (Phase 2)
        3. Apply threshold-based filtering to limit computational overhead
        4. Track activation strength for result ranking
        5. Generate explanations for activated memories

        Args:
            context: Context vector for similarity computation
            threshold: Minimum activation threshold
            max_activations: Maximum number of memories to activate
            project_id: Optional project filter

        Returns:
            ActivationResult with core and peripheral memories
        """
        start_time = time.time()
        result = ActivationResult()

        try:
            # Phase 1: Find high-similarity L0 concepts as starting points
            starting_memories = await self._find_starting_memories(
                context, threshold, project_id
            )

            if not starting_memories:
                logger.debug("No starting memories found for activation")
                result.activation_time_ms = (time.time() - start_time) * 1000
                return result

            # Phase 2: BFS traversal through connection graph
            result = await self._bfs_activation(
                context, starting_memories, threshold, max_activations, project_id
            )

            # Calculate timing
            result.activation_time_ms = (time.time() - start_time) * 1000

            logger.debug(
                "Memory activation completed",
                core_count=len(result.core_memories),
                peripheral_count=len(result.peripheral_memories),
                total_activated=result.total_activated,
                time_ms=result.activation_time_ms,
            )

            return result

        except Exception as e:
            logger.error("Memory activation failed", error=str(e))
            result.activation_time_ms = (time.time() - start_time) * 1000
            return result

    async def _bfs_activation(
        self,
        context: np.ndarray,
        starting_memories: List[Memory],
        threshold: float,
        max_activations: int,
        project_id: Optional[str] = None
    ) -> ActivationResult:
        """
        Perform BFS traversal to activate connected memories.

        Args:
            context: Context vector for similarity computation
            starting_memories: Starting memories for BFS
            threshold: Minimum activation threshold
            max_activations: Maximum number of memories to activate
            project_id: Optional project filter

        Returns:
            ActivationResult with activated memories
        """
        result = ActivationResult()
        
        # Initialize BFS structures
        queue = deque([(m, 1.0, 0, [m.id]) for m in starting_memories])  # (memory, strength, depth, path)
        activated_ids: Set[str] = set()
        
        # Process starting memories
        for memory in starting_memories:
            activated_ids.add(memory.id)
            explanation = self._generate_activation_explanation(memory, 1.0, [])
            result.add_activated_memory(memory, 1.0, [memory.id], explanation, self.core_threshold, self.peripheral_threshold)

        # BFS traversal through connection graph
        while queue and len(activated_ids) < max_activations:
            current_memory, current_strength, depth, path = queue.popleft()
            
            # Get connected memories
            connections = await self.connection_repo.get_connections_for_memory(
                current_memory.id,
                min_strength=self.peripheral_threshold
            )
            
            for connection in connections:
                target_id = connection.target_id if connection.source_id == current_memory.id else connection.source_id
                
                if target_id not in activated_ids:
                    # Get the connected memory
                    connected_memory = await self.memory_repo.get_by_id(target_id)
                    if not connected_memory:
                        continue
                        
                    # Apply project filter if specified
                    if project_id and connected_memory.project_id != project_id:
                        continue
                    
                    # Calculate activation strength with decay
                    strength = current_strength * self.decay_factor * connection.connection_strength
                    
                    # Apply threshold filtering
                    if strength >= threshold:
                        activated_ids.add(target_id)
                        new_path = path + [target_id]
                        explanation = self._generate_activation_explanation(connected_memory, strength, new_path)
                        result.add_activated_memory(connected_memory, strength, new_path, explanation, self.core_threshold, self.peripheral_threshold)
                        
                        # Add to queue for further traversal
                        queue.append((connected_memory, strength, depth + 1, new_path))
                        
                        # Check activation limit
                        if len(activated_ids) >= max_activations:
                            break

        # Sort memories by activation strength
        result.core_memories.sort(
            key=lambda m: result.activation_strengths.get(m.id, 0.0), 
            reverse=True
        )
        result.peripheral_memories.sort(
            key=lambda m: result.activation_strengths.get(m.id, 0.0), 
            reverse=True
        )

        return result

    def _generate_activation_explanation(
        self,
        memory: Memory,
        strength: float,
        path: List[str]
    ) -> str:
        """
        Generates a human-readable explanation for why a memory was activated.
        """
        explanation_parts = []

        if not path or len(path) == 1: # Starting memory
            explanation_parts.append(f"This memory was directly activated as a starting point.")
        else:
            explanation_parts.append(f"This memory was activated through its connection to memory '{path[-2]}'.")
        
        explanation_parts.append(f"It has an activation strength of {strength:.2f}.")

        if memory.memory_type:
            explanation_parts.append(f"It is a '{memory.memory_type}' type memory.")
        if memory.speaker:
            explanation_parts.append(f"It was contributed by '{memory.speaker}'.")
        if memory.timestamp_ms:
            explanation_parts.append(f"It occurred around {time.ctime(memory.timestamp_ms / 1000)}.")
        if memory.project_id:
            explanation_parts.append(f"It is associated with project '{memory.project_id}'.")

<<<<<<< HEAD
        # Add details from enhanced cognitive dimensions
        if memory.cognitive_dimensions:
            dims = memory.cognitive_dimensions.to_dict()
            if dims.get("urgency", 0) > 0.7:
                explanation_parts.append(f"It is a highly urgent memory (urgency: {dims["urgency"]:.2f}).")
            if dims.get("impact", 0) > 0.7:
                explanation_parts.append(f"It highlights a significant impact (impact: {dims["impact"]:.2f}).")
            if dims.get("authority", 0) > 0.7:
                explanation_parts.append(f"It comes from an authoritative source (authority: {dims["authority"]:.2f}).")
            if dims.get("innovation_level", 0) > 0.7:
                explanation_parts.append(f"It represents a high level of innovation (innovation: {dims["innovation_level"]:.2f}).")
            if dims.get("risk_factors", 0) > 0.7:
                explanation_parts.append(f"It carries significant risk (risk: {dims["risk_factors"]:.2f}).")
            if dims.get("dependencies", 0) > 0.7:
                explanation_parts.append(f"It highlights important dependencies (dependencies: {dims["dependencies"]:.2f}).")

        return " ".join(explanation_parts)

    
=======
        return " ".join(explanation_parts)

    async def _find_starting_memories(
        self,
        context_vector: np.ndarray, # This is the 400D query vector
        threshold: float,
        project_id: Optional[str] = None
    ) -> List[Memory]:
        """
        Find L0 memories with high similarity to context as starting points,
        considering both semantic and cognitive dimensions.
        """
        # Extract cognitive dimensions from the context_vector (if it's 400D)
        # Assuming the first 384 are semantic, last 16 are cognitive
        # This requires a way to decompose the 400D vector back into its components.
        # A better approach might be to pass the CognitiveDimensions object directly.
        # For now, let's assume context_vector is the full 400D vector.

        # Option 1: Decompose context_vector (less ideal if dimensions are already available)
        # query_semantic_embedding = context_vector[:384]
        # query_cognitive_dimensions_array = context_vector[384:]
        # query_cognitive_dimensions = CognitiveDimensions.from_array(query_cognitive_dimensions_array)

        # Option 2 (Preferred): Modify activate_memories to pass CognitiveDimensions
        # For this step, let's assume we can derive or are passed the cognitive dimensions of the query.
        # If not, we'd need to re-extract them from the original query string here.
        # For simplicity, let's assume the context_vector already has the cognitive part.

        qdrant_filter_conditions = {"project_id": project_id} if project_id else {}

        # Example: If query has high urgency, prioritize L0 concepts with high urgency
        # This requires a more sophisticated filter construction based on query's cognitive dimensions.
        # For now, we'll stick to vector similarity but acknowledge this as a future enhancement.

        search_results = await self.vector_store.search(
            query_vector=context_vector.tolist(), # Use the full 400D vector
            collection_name="L0_cognitive_concepts",
            limit=10,
            score_threshold=threshold,
            filters=SearchFilter(**qdrant_filter_conditions) # Use SearchFilter for project_id
        )
        
        starting_memories = []
        for result in search_results:
            memory = await self.memory_repo.get_by_id(result.id)
            if memory and memory.level == 0:
                starting_memories.append(memory)
                
        logger.debug(f"Found {len(starting_memories)} starting memories from L0 concepts")
        return starting_memories
>>>>>>> 8a3135ca

    async def _bfs_activation(
        self,
        context: np.ndarray,
        starting_memories: List[Memory],
        threshold: float,
        max_activations: int,
        project_id: Optional[str] = None
    ) -> ActivationResult:
        """
        Perform BFS traversal to activate connected memories.

        Args:
            context: Context vector for similarity computation
            starting_memories: Starting memories for BFS
            threshold: Minimum activation threshold
            max_activations: Maximum number of memories to activate
            project_id: Optional project filter

        Returns:
            ActivationResult with activated memories
        """
        result = ActivationResult()
        
        # Initialize BFS structures
        queue = deque([(m, 1.0, 0, [m.id]) for m in starting_memories])  # (memory, strength, depth, path)
        activated_ids: Set[str] = set()
        
        # Process starting memories
        for memory in starting_memories:
            activated_ids.add(memory.id)
            result.activation_strengths[memory.id] = 1.0
            
            if 1.0 >= self.core_threshold:
                result.core_memories.append(memory)
            elif 1.0 >= self.peripheral_threshold:
                result.peripheral_memories.append(memory)

        # BFS traversal through connection graph
        while queue and len(activated_ids) < max_activations:
            current_memory, current_strength, depth, path = queue.popleft()
            
            # Get connected memories
            connections = await self.connection_repo.get_connections_for_memory(
                current_memory.id,
                min_strength=self.peripheral_threshold
            )
            
            for connection in connections:
                target_id = connection.target_id if connection.source_id == current_memory.id else connection.source_id
                
                if target_id not in activated_ids:
                    # Get the connected memory
                    connected_memory = await self.memory_repo.get_by_id(target_id)
                    if not connected_memory:
                        continue
                        
                    # Apply project filter if specified
                    if project_id and connected_memory.project_id != project_id:
                        continue
                    
                    # Calculate activation strength with decay
                    strength = current_strength * self.decay_factor * connection.connection_strength
                    
                    # Apply threshold filtering
                    if strength >= threshold:
                        activated_ids.add(target_id)
                        result.activation_strengths[target_id] = strength
                        
                        # Categorize as core or peripheral
                        if strength >= self.core_threshold:
                            result.core_memories.append(connected_memory)
                        elif strength >= self.peripheral_threshold:
                            result.peripheral_memories.append(connected_memory)
                        
                        # Add to queue for further traversal
                        new_path = path + [target_id]
                        queue.append((connected_memory, strength, depth + 1, new_path))
                        
                        # Check activation limit
                        if len(activated_ids) >= max_activations:
                            break

        # Sort memories by activation strength
        result.core_memories.sort(
            key=lambda m: result.activation_strengths.get(m.id, 0.0), 
            reverse=True
        )
        result.peripheral_memories.sort(
            key=lambda m: result.activation_strengths.get(m.id, 0.0), 
            reverse=True
        )

        return result

    def _compute_cosine_similarity(self, vec1: np.ndarray, vec2: np.ndarray) -> float:
        """
        Compute cosine similarity between two vectors.

        Args:
            vec1: First vector
            vec2: Second vector

        Returns:
            Cosine similarity score (0.0 to 1.0)
        """
        try:
            # Ensure arrays have compatible dtypes
            if vec1.dtype != vec2.dtype:
                vec2 = vec2.astype(vec1.dtype)

            # Compute cosine similarity
            dot_product = np.dot(vec1.flatten(), vec2.flatten())
            norm1 = np.linalg.norm(vec1)
            norm2 = np.linalg.norm(vec2)

            if norm1 == 0 or norm2 == 0:
                return 0.0

            similarity = dot_product / (norm1 * norm2)

            # Clamp to [0, 1] range and handle numerical issues
            similarity = np.clip(similarity, 0.0, 1.0)

            return float(similarity)

        except Exception as e:
            logger.warning("Cosine similarity computation failed", error=str(e))
            return 0.0

    def get_activation_config(self) -> dict:
        """
        Get current activation configuration.

        Returns:
            Dictionary with activation thresholds
        """
        return {
            "core_threshold": self.core_threshold,
            "peripheral_threshold": self.peripheral_threshold,
            "decay_factor": self.decay_factor
        }

    def update_thresholds(
        self, 
        core_threshold: float, 
        peripheral_threshold: float
    ) -> None:
        """
        Update activation thresholds.

        Args:
            core_threshold: New core threshold
            peripheral_threshold: New peripheral threshold
        """
        self.core_threshold = max(0.0, min(1.0, core_threshold))
        self.peripheral_threshold = max(0.0, min(1.0, peripheral_threshold))

        logger.debug(
            "Activation thresholds updated",
            core_threshold=self.core_threshold,
            peripheral_threshold=self.peripheral_threshold,
        )<|MERGE_RESOLUTION|>--- conflicted
+++ resolved
@@ -18,11 +18,12 @@
 from ...models.entities import Memory, MemoryConnection
 from ...storage.sqlite.repositories import MemoryRepository, MemoryConnectionRepository
 from ...storage.qdrant.vector_store import QdrantVectorStore, SearchFilter
+from ...storage.qdrant.vector_store import QdrantVectorStore, SearchFilter
 
 
 class ActivationResult:
     """Result of activation spreading process."""
-    
+
     def __init__(self):
         self.core_memories: List[Memory] = []
         self.peripheral_memories: List[Memory] = []
@@ -31,7 +32,7 @@
         self.activation_explanations: Dict[str, str] = {} # Stores explanations for activated memories
         self.activation_time_ms: float = 0.0
         self.total_activated: int = 0
-        
+
     @property
     def total_activated(self) -> int:
         return len(self.core_memories) + len(self.peripheral_memories)
@@ -62,7 +63,7 @@
     Implements context-driven activation spreading that starts with high-similarity
     memories at L0 (concepts) and spreads activation through the connection graph
     using breadth-first search with threshold-based filtering.
-    
+
     This is the foundation that ConsultingActivationEngine will extend.
     """
 
@@ -94,8 +95,8 @@
         self.decay_factor = decay_factor
 
     async def activate_memories(
-        self, 
-        context: np.ndarray, 
+        self,
+        context: np.ndarray,
         threshold: float,
         max_activations: int = 50,
         project_id: Optional[str] = None
@@ -178,11 +179,11 @@
             ActivationResult with activated memories
         """
         result = ActivationResult()
-        
+
         # Initialize BFS structures
         queue = deque([(m, 1.0, 0, [m.id]) for m in starting_memories])  # (memory, strength, depth, path)
         activated_ids: Set[str] = set()
-        
+
         # Process starting memories
         for memory in starting_memories:
             activated_ids.add(memory.id)
@@ -192,50 +193,50 @@
         # BFS traversal through connection graph
         while queue and len(activated_ids) < max_activations:
             current_memory, current_strength, depth, path = queue.popleft()
-            
+
             # Get connected memories
             connections = await self.connection_repo.get_connections_for_memory(
                 current_memory.id,
                 min_strength=self.peripheral_threshold
             )
-            
+
             for connection in connections:
                 target_id = connection.target_id if connection.source_id == current_memory.id else connection.source_id
-                
+
                 if target_id not in activated_ids:
                     # Get the connected memory
                     connected_memory = await self.memory_repo.get_by_id(target_id)
                     if not connected_memory:
                         continue
-                        
+
                     # Apply project filter if specified
                     if project_id and connected_memory.project_id != project_id:
                         continue
-                    
+
                     # Calculate activation strength with decay
                     strength = current_strength * self.decay_factor * connection.connection_strength
-                    
+
                     # Apply threshold filtering
                     if strength >= threshold:
                         activated_ids.add(target_id)
                         new_path = path + [target_id]
                         explanation = self._generate_activation_explanation(connected_memory, strength, new_path)
                         result.add_activated_memory(connected_memory, strength, new_path, explanation, self.core_threshold, self.peripheral_threshold)
-                        
+
                         # Add to queue for further traversal
                         queue.append((connected_memory, strength, depth + 1, new_path))
-                        
+
                         # Check activation limit
                         if len(activated_ids) >= max_activations:
                             break
 
         # Sort memories by activation strength
         result.core_memories.sort(
-            key=lambda m: result.activation_strengths.get(m.id, 0.0), 
+            key=lambda m: result.activation_strengths.get(m.id, 0.0),
             reverse=True
         )
         result.peripheral_memories.sort(
-            key=lambda m: result.activation_strengths.get(m.id, 0.0), 
+            key=lambda m: result.activation_strengths.get(m.id, 0.0),
             reverse=True
         )
 
@@ -256,7 +257,7 @@
             explanation_parts.append(f"This memory was directly activated as a starting point.")
         else:
             explanation_parts.append(f"This memory was activated through its connection to memory '{path[-2]}'.")
-        
+
         explanation_parts.append(f"It has an activation strength of {strength:.2f}.")
 
         if memory.memory_type:
@@ -268,7 +269,6 @@
         if memory.project_id:
             explanation_parts.append(f"It is associated with project '{memory.project_id}'.")
 
-<<<<<<< HEAD
         # Add details from enhanced cognitive dimensions
         if memory.cognitive_dimensions:
             dims = memory.cognitive_dimensions.to_dict()
@@ -287,59 +287,7 @@
 
         return " ".join(explanation_parts)
 
-    
-=======
-        return " ".join(explanation_parts)
-
-    async def _find_starting_memories(
-        self,
-        context_vector: np.ndarray, # This is the 400D query vector
-        threshold: float,
-        project_id: Optional[str] = None
-    ) -> List[Memory]:
-        """
-        Find L0 memories with high similarity to context as starting points,
-        considering both semantic and cognitive dimensions.
-        """
-        # Extract cognitive dimensions from the context_vector (if it's 400D)
-        # Assuming the first 384 are semantic, last 16 are cognitive
-        # This requires a way to decompose the 400D vector back into its components.
-        # A better approach might be to pass the CognitiveDimensions object directly.
-        # For now, let's assume context_vector is the full 400D vector.
-
-        # Option 1: Decompose context_vector (less ideal if dimensions are already available)
-        # query_semantic_embedding = context_vector[:384]
-        # query_cognitive_dimensions_array = context_vector[384:]
-        # query_cognitive_dimensions = CognitiveDimensions.from_array(query_cognitive_dimensions_array)
-
-        # Option 2 (Preferred): Modify activate_memories to pass CognitiveDimensions
-        # For this step, let's assume we can derive or are passed the cognitive dimensions of the query.
-        # If not, we'd need to re-extract them from the original query string here.
-        # For simplicity, let's assume the context_vector already has the cognitive part.
-
-        qdrant_filter_conditions = {"project_id": project_id} if project_id else {}
-
-        # Example: If query has high urgency, prioritize L0 concepts with high urgency
-        # This requires a more sophisticated filter construction based on query's cognitive dimensions.
-        # For now, we'll stick to vector similarity but acknowledge this as a future enhancement.
-
-        search_results = await self.vector_store.search(
-            query_vector=context_vector.tolist(), # Use the full 400D vector
-            collection_name="L0_cognitive_concepts",
-            limit=10,
-            score_threshold=threshold,
-            filters=SearchFilter(**qdrant_filter_conditions) # Use SearchFilter for project_id
-        )
-        
-        starting_memories = []
-        for result in search_results:
-            memory = await self.memory_repo.get_by_id(result.id)
-            if memory and memory.level == 0:
-                starting_memories.append(memory)
-                
-        logger.debug(f"Found {len(starting_memories)} starting memories from L0 concepts")
-        return starting_memories
->>>>>>> 8a3135ca
+
 
     async def _bfs_activation(
         self,
@@ -363,16 +311,16 @@
             ActivationResult with activated memories
         """
         result = ActivationResult()
-        
+
         # Initialize BFS structures
         queue = deque([(m, 1.0, 0, [m.id]) for m in starting_memories])  # (memory, strength, depth, path)
         activated_ids: Set[str] = set()
-        
+
         # Process starting memories
         for memory in starting_memories:
             activated_ids.add(memory.id)
             result.activation_strengths[memory.id] = 1.0
-            
+
             if 1.0 >= self.core_threshold:
                 result.core_memories.append(memory)
             elif 1.0 >= self.peripheral_threshold:
@@ -381,55 +329,55 @@
         # BFS traversal through connection graph
         while queue and len(activated_ids) < max_activations:
             current_memory, current_strength, depth, path = queue.popleft()
-            
+
             # Get connected memories
             connections = await self.connection_repo.get_connections_for_memory(
                 current_memory.id,
                 min_strength=self.peripheral_threshold
             )
-            
+
             for connection in connections:
                 target_id = connection.target_id if connection.source_id == current_memory.id else connection.source_id
-                
+
                 if target_id not in activated_ids:
                     # Get the connected memory
                     connected_memory = await self.memory_repo.get_by_id(target_id)
                     if not connected_memory:
                         continue
-                        
+
                     # Apply project filter if specified
                     if project_id and connected_memory.project_id != project_id:
                         continue
-                    
+
                     # Calculate activation strength with decay
                     strength = current_strength * self.decay_factor * connection.connection_strength
-                    
+
                     # Apply threshold filtering
                     if strength >= threshold:
                         activated_ids.add(target_id)
                         result.activation_strengths[target_id] = strength
-                        
+
                         # Categorize as core or peripheral
                         if strength >= self.core_threshold:
                             result.core_memories.append(connected_memory)
                         elif strength >= self.peripheral_threshold:
                             result.peripheral_memories.append(connected_memory)
-                        
+
                         # Add to queue for further traversal
                         new_path = path + [target_id]
                         queue.append((connected_memory, strength, depth + 1, new_path))
-                        
+
                         # Check activation limit
                         if len(activated_ids) >= max_activations:
                             break
 
         # Sort memories by activation strength
         result.core_memories.sort(
-            key=lambda m: result.activation_strengths.get(m.id, 0.0), 
+            key=lambda m: result.activation_strengths.get(m.id, 0.0),
             reverse=True
         )
         result.peripheral_memories.sort(
-            key=lambda m: result.activation_strengths.get(m.id, 0.0), 
+            key=lambda m: result.activation_strengths.get(m.id, 0.0),
             reverse=True
         )
 
@@ -484,8 +432,8 @@
         }
 
     def update_thresholds(
-        self, 
-        core_threshold: float, 
+        self,
+        core_threshold: float,
         peripheral_threshold: float
     ) -> None:
         """
