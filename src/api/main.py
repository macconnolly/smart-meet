--- conflicted
+++ resolved
@@ -1,4 +1,3 @@
-<<<<<<< HEAD
 """
 FastAPI main application for the Cognitive Meeting Intelligence API.
 
@@ -16,7 +15,7 @@
 from fastapi.exceptions import RequestValidationError
 from starlette.exceptions import HTTPException as StarletteHTTPException
 
-from .routers import memories, cognitive, bridges # Add bridges
+from .routers import memories, cognitive, bridges # Add bridges, cognitive, bridges
 from ..core.config import Settings, get_settings
 from ..storage.sqlite.connection import DatabaseConnection
 from ..storage.qdrant.vector_store import QdrantVectorStore
@@ -116,286 +115,8 @@
     # Include routers
     app.include_router(memories.router, prefix="/api/v2", tags=["memories"])
     app.include_router(cognitive.router, prefix="/api/v2", tags=["cognitive"])
+
     app.include_router(bridges.router, prefix="/api/v2", tags=["bridges"]) # Add this line
-
-    # Root endpoint
-    @app.get("/", tags=["root"])
-    async def root():
-        """Root endpoint with API information."""
-        return {
-            "name": "Cognitive Meeting Intelligence API",
-            "version": "1.0.0",
-            "status": "operational",
-            "endpoints": {
-                "health": "/health",
-                "docs": "/docs",
-                "cognitive_search": "/api/v2/cognitive/query",
-                "ingest": "/api/v2/memories/ingest",
-                "search": "/api/v2/memories/search",
-            },
-        }
-
-    # Health check endpoint
-    @app.get("/health", tags=["health"])
-    async def health_check():
-        """
-        Health check endpoint for monitoring.
-
-        Returns:
-            Health status and component states
-        """
-        health_status = {"status": "healthy", "components": {}}
-
-        # Check database
-        try:
-            await db_connection.execute_query("SELECT 1")
-            health_status["components"]["database"] = "healthy"
-        except Exception as e:
-            health_status["components"]["database"] = f"unhealthy: {str(e)}"
-            health_status["status"] = "degraded"
-
-        # Check vector store
-        try:
-            stats = await vector_store.get_collection_stats(2)  # Check L2
-            health_status["components"]["vector_store"] = {
-                "status": "healthy",
-                "vectors": stats.get("vectors_count", 0),
-            }
-        except Exception as e:
-            health_status["components"]["vector_store"] = f"unhealthy: {str(e)}"
-            health_status["status"] = "degraded"
-
-        # Check encoder
-        try:
-            from ..embedding.onnx_encoder import get_encoder
-
-            encoder = get_encoder()
-            perf_stats = encoder.get_performance_stats()
-            health_status["components"]["encoder"] = {
-                "status": "healthy",
-                "avg_time_ms": perf_stats.get("avg_encoding_time_ms", 0),
-            }
-        except Exception as e:
-            health_status["components"]["encoder"] = f"unhealthy: {str(e)}"
-            health_status["status"] = "degraded"
-
-        status_code = (
-            status.HTTP_200_OK
-            if health_status["status"] == "healthy"
-            else status.HTTP_503_SERVICE_UNAVAILABLE
-        )
-
-        return JSONResponse(status_code=status_code, content=health_status)
-
-    # Exception handlers
-    @app.exception_handler(RequestValidationError)
-    async def validation_exception_handler(request: Request, exc: RequestValidationError):
-        """Handle validation errors with detailed messages."""
-        errors = []
-        for error in exc.errors():
-            errors.append(
-                {
-                    "field": " -> ".join(str(loc) for loc in error["loc"]),
-                    "message": error["msg"],
-                    "type": error["type"],
-                }
-            )
-
-        return JSONResponse(
-            status_code=status.HTTP_422_UNPROCESSABLE_ENTITY,
-            content={"detail": "Validation error", "errors": errors},
-        )
-
-    @app.exception_handler(StarletteHTTPException)
-    async def http_exception_handler(request: Request, exc: StarletteHTTPException):
-        """Handle HTTP exceptions with consistent format."""
-        return JSONResponse(
-            status_code=exc.status_code,
-            content={"detail": exc.detail, "status_code": exc.status_code},
-        )
-
-    @app.exception_handler(Exception)
-    async def general_exception_handler(request: Request, exc: Exception):
-        """Handle unexpected exceptions."""
-        logger.error(f"Unhandled exception: {exc}", exc_info=True)
-
-        # Don't expose internal errors in production
-        settings = get_settings()
-        if settings.environment == "production":
-            detail = "An internal error occurred"
-        else:
-            detail = str(exc)
-
-        return JSONResponse(
-            status_code=status.HTTP_500_INTERNAL_SERVER_ERROR,
-            content={"detail": detail, "status_code": 500},
-        )
-
-    # Middleware for request logging
-    @app.middleware("http")
-    async def log_requests(request: Request, call_next):
-        """Log all requests for monitoring."""
-        import time
-
-        start_time = time.time()
-
-        # Log request
-        logger.info(f"Request: {request.method} {request.url.path}")
-
-        # Process request
-        response = await call_next(request)
-
-        # Log response
-        process_time = (time.time() - start_time) * 1000
-        logger.info(
-            f"Response: {request.method} {request.url.path} "
-            f"- Status: {response.status_code} - Time: {process_time:.0f}ms"
-        )
-
-        # Add custom headers
-        response.headers["X-Process-Time"] = str(process_time)
-
-        return response
-
-    return app
-
-
-# Create app instance
-app = create_app()
-
-
-# Export for uvicorn
-if __name__ == "__main__":
-    import uvicorn
-
-    settings = get_settings()
-
-    uvicorn.run(
-        "src.api.main:app",
-        host=settings.api_host,
-        port=settings.api_port,
-        reload=settings.environment == "development",
-        log_level=settings.log_level.lower(),
-    )
-=======
-"""
-FastAPI main application for the Cognitive Meeting Intelligence API.
-
-This module sets up the FastAPI application with all routes, middleware,
-and configuration for the cognitive meeting intelligence system.
-"""
-
-import logging
-from contextlib import asynccontextmanager
-from typing import Dict, Any
-
-from fastapi import FastAPI, Request, status
-from fastapi.middleware.cors import CORSMiddleware
-from fastapi.responses import JSONResponse
-from fastapi.exceptions import RequestValidationError
-from starlette.exceptions import HTTPException as StarletteHTTPException
-
-from .routers import memories, cognitive, bridges
-from ..core.config import Settings, get_settings
-from ..storage.sqlite.connection import DatabaseConnection
-from ..storage.qdrant.vector_store import QdrantVectorStore
-
-# Configure logging
-logging.basicConfig(
-    level=logging.INFO, format="%(asctime)s - %(name)s - %(levelname)s - %(message)s"
-)
-logger = logging.getLogger(__name__)
-
-from .dependencies import set_db_connection, set_vector_store
-
-
-@asynccontextmanager
-async def lifespan(app: FastAPI):
-    """
-    Manage application lifecycle - startup and shutdown.
-    """
-    # Startup
-    logger.info("Starting Cognitive Meeting Intelligence API...")
-
-    settings = get_settings()
-
-    # Initialize database connection
-    db_connection = DatabaseConnection(db_path=settings.database_url.replace("sqlite:///", ""))
-    set_db_connection(db_connection)
-
-    # Initialize database schema
-    await db_connection.execute_schema()
-    logger.info("Database initialized")
-
-    # Initialize vector store
-    vector_store = QdrantVectorStore(
-        host=settings.qdrant_host, port=settings.qdrant_port, api_key=settings.qdrant_api_key
-    )
-    set_vector_store(vector_store)
-    logger.info("Vector store initialized")
-
-    # Warm up models
-    from ..embedding.onnx_encoder import get_encoder
-
-    encoder = get_encoder()
-    encoder.warmup()
-    logger.info("Models warmed up")
-
-    logger.info("API startup complete")
-
-    yield
-
-    # Shutdown
-    logger.info("Shutting down API...")
-
-    # Close connections
-    await db_connection.close()
-    await vector_store.close()
-
-    # Clean up dimension analyzer
-    from ..extraction.dimensions.dimension_analyzer import get_dimension_analyzer
-
-    analyzer = get_dimension_analyzer()
-    analyzer.close()
-
-    logger.info("API shutdown complete")
-
-
-def create_app() -> FastAPI:
-    """
-    Create and configure the FastAPI application.
-
-    Returns:
-        Configured FastAPI application
-    """
-    settings = get_settings()
-
-    app = FastAPI(
-        title="Cognitive Meeting Intelligence API",
-        description=(
-            "Advanced meeting intelligence system with cognitive memory processing, "
-            "activation spreading, and intelligent search capabilities."
-        ),
-        version="1.0.0",
-        docs_url="/docs",
-        redoc_url="/redoc",
-        openapi_url="/openapi.json",
-        lifespan=lifespan,
-    )
-
-    # Configure CORS
-    app.add_middleware(
-        CORSMiddleware,
-        allow_origins=settings.cors_origins,
-        allow_credentials=True,
-        allow_methods=["*"],
-        allow_headers=["*"],
-    )
-
-    # Include routers
-    app.include_router(memories.router, prefix="/api/v2", tags=["memories"])
-    app.include_router(cognitive.router, prefix="/api/v2", tags=["cognitive"])
-    app.include_router(bridges.router, prefix="/api/v2", tags=["bridges"])
 
     # Root endpoint
     @app.get("/", tags=["root"])
@@ -556,5 +277,4 @@
         port=settings.api_port,
         reload=settings.environment == "development",
         log_level=settings.log_level.lower(),
-    )
->>>>>>> 3138cdc8
+    )